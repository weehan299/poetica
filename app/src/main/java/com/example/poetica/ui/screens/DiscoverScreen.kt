--- conflicted
+++ resolved
@@ -39,23 +39,9 @@
         OutlinedTextField(
             value = uiState.searchQuery,
             onValueChange = viewModel::updateSearchQuery,
-<<<<<<< HEAD
-            modifier = Modifier
-                .fillMaxWidth()
-                .focusRequester(searchFocusRequester),
-            placeholder = { Text("What do you want to read?") },
-            leadingIcon = {
-                Icon(
-                    Icons.Default.Search,
-                    contentDescription = "Search",
-                    tint = MaterialTheme.colorScheme.onSurfaceVariant
-                )
-            },
-=======
             modifier = Modifier.fillMaxWidth(),
             label = { Text("Search poems, authors, or content...") },
             leadingIcon = { Icon(Icons.Default.Search, contentDescription = null) },
->>>>>>> 50717006
             trailingIcon = {
                 if (uiState.searchQuery.isNotEmpty()) {
                     IconButton(onClick = viewModel::clearSearch) {
@@ -190,35 +176,6 @@
             
             Spacer(modifier = Modifier.height(8.dp))
             
-<<<<<<< HEAD
-            if (poem.tags.isNotEmpty()) {
-                Spacer(modifier = Modifier.height(8.dp))
-                Row(
-                    horizontalArrangement = Arrangement.spacedBy(4.dp)
-                ) {
-                    poem.tags.take(3).forEach { tag ->
-                        AssistChip(
-                            onClick = { },
-                            label = {
-                                Text(
-                                    text = tag,
-                                    style = MaterialTheme.typography.labelSmall
-                                )
-                            },
-                            modifier = Modifier.height(24.dp)
-                        )
-                    }
-                    if (poem.tags.size > 3) {
-                        Text(
-                            text = "+${poem.tags.size - 3}",
-                            style = MaterialTheme.typography.labelSmall,
-                            color = MaterialTheme.colorScheme.onSurfaceVariant,
-                            modifier = Modifier.align(Alignment.CenterVertically)
-                        )
-                    }
-                }
-            }
-=======
             Text(
                 text = searchResult.poem.content,
                 style = MaterialTheme.typography.bodySmall,
@@ -226,7 +183,6 @@
                 maxLines = 3,
                 overflow = TextOverflow.Ellipsis
             )
->>>>>>> 50717006
         }
     }
 }
