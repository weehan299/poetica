--- conflicted
+++ resolved
@@ -198,8 +198,6 @@
     
     fun getPoemsByAuthor(author: String): Flow<List<Poem>> = poemDao.getPoemsByAuthor(author)
     
-<<<<<<< HEAD
-=======
     suspend fun searchPoems(query: String): Flow<List<SearchResult>> = flow {
         Log.d(TAG, "🔍 searchPoems() called with query: '$query'")
         
@@ -268,7 +266,6 @@
         }
         emit(results)
     }
->>>>>>> 50717006
     
     suspend fun getAllAuthors(): List<String> = poemDao.getAllAuthors()
     
@@ -279,9 +276,6 @@
     
     suspend fun deletePoem(poem: Poem) = poemDao.deletePoem(poem)
     
-<<<<<<< HEAD
-    
-=======
     private fun determineMatchType(poem: Poem, query: String): MatchType {
         val queryLower = query.lowercase()
         val titleLower = poem.title.lowercase()
@@ -384,5 +378,4 @@
         return "Cache size: ${apiPoemCache.size}/${MAX_CACHE_SIZE}"
     }
     
->>>>>>> 50717006
 }